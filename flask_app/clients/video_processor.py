--- conflicted
+++ resolved
@@ -44,16 +44,10 @@
         try:
             logger.info(f"Starting video URL processing: {video_url}")
             
-<<<<<<< HEAD
             # Try to get metadata first (lighter operation)
             metadata = self._get_video_metadata(video_url)
             if metadata.get('metadata_error'):
                 logger.warning(f"Metadata extraction had issues: {metadata['metadata_error']}")
-=======
-            # Validate URL before processing
-            if not self._is_valid_url(video_url):
-                raise TranscriptionError(f"Invalid or unsupported video URL: {video_url}")
->>>>>>> 74cc3c5f
             
             # Download audio from video URL
             audio_file = self._download_audio_from_url(video_url)
