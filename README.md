--- conflicted
+++ resolved
@@ -205,16 +205,12 @@
 # - Health checks
 ```
 
-<<<<<<< HEAD
 **Start Command Consigliato (se non usi Docker):**
 ```bash
 gunicorn app:app --bind 0.0.0.0:$PORT --workers 2 --timeout 900 --keep-alive 5 --max-requests 50 --preload
 ```
 
-#### **6. Deploy e Verifica**
-=======
 #### **6. Deploy and Verification**
->>>>>>> bd25dd4a
 ```bash
 # URL del tuo servizio (esempio):
 https://medical-transcription-api.onrender.com
