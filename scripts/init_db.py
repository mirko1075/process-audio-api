#!/usr/bin/env python3
"""Database initialization script."""

import os
import sys
import logging
from datetime import datetime

# Add project root to path
project_root = os.path.dirname(os.path.dirname(os.path.abspath(__file__)))
sys.path.insert(0, project_root)

def is_safe_environment():
<<<<<<< HEAD
    """Check if it's safe to perform destructive database operations."""
    flask_env = os.environ.get('FLASK_ENV', '').lower()
    app_env = os.environ.get('APP_ENV', '').lower()
    database_url = os.environ.get('DATABASE_URL', '')
    
    # Safe environments
    safe_envs = ['development', 'dev', 'testing', 'test', 'local']
    
    # Check environment variables
    if flask_env in safe_envs or app_env in safe_envs:
        return True
    
    # Check if using local development database
    if any(indicator in database_url.lower() for indicator in ['localhost', '127.0.0.1', 'sqlite']):
        return True
    
    return False

def confirm_destructive_action():
    """Get user confirmation for destructive database operations."""
    print("⚠️  WARNING: This will DELETE ALL existing data in the database!")
    print("🗄️  Database URL:", os.environ.get('DATABASE_URL', 'Not set'))
    print("🔧 Environment:", os.environ.get('FLASK_ENV', 'Not set'))
    print()
    
    response = input("Type 'DELETE ALL DATA' to confirm (anything else to cancel): ")
    return response == 'DELETE ALL DATA'

def init_database(force_unsafe=False):
    """Initialize database and create admin user.
    
    Args:
        force_unsafe: If True, skip safety checks (use with extreme caution)
=======
    """Check if it's safe to drop tables (development environment)."""
    flask_env = os.getenv('FLASK_ENV', '').lower()
    environment = os.getenv('ENVIRONMENT', '').lower()
    
    # Consider safe if explicitly set to development
    safe_envs = ['development', 'dev', 'test', 'testing', 'local']
    
    return flask_env in safe_envs or environment in safe_envs

def confirm_destructive_action():
    """Ask user for confirmation before destructive database operations."""
    print("⚠️  WARNING: This will DELETE ALL existing data in the database!")
    print("   This action cannot be undone.")
    print()
    
    response = input("Are you sure you want to continue? Type 'yes' to confirm: ").strip().lower()
    return response == 'yes'

def create_tables_only():
    """Create tables without dropping existing ones (safe mode)."""
    try:
        from flask_app import create_app
        from models import db
        
        app = create_app()
        
        with app.app_context():
            print("🗄️  Creating database tables (safe mode - no data loss)...")
            db.create_all()
            print("✅ Database tables created successfully!")
            
    except Exception as e:
        print(f"❌ Error creating tables: {str(e)}")
        return False
    
    return True

def init_database(force_drop=False):
    """Initialize database and create admin user.
    
    Args:
        force_drop: If True, skip safety checks and force table dropping
>>>>>>> 74cc3c5f
    """
    try:
        from flask_app import create_app
        from models import db
        from models.user import User
        
        # Safety checks
        if not force_unsafe:
            if not is_safe_environment():
                print("🚨 SAFETY CHECK FAILED!")
                print("   This appears to be a production environment.")
                print("   Set FLASK_ENV=development or APP_ENV=development to proceed.")
                print("   Or use --force-unsafe flag (NOT RECOMMENDED).")
                return False
            
            if not confirm_destructive_action():
                print("❌ Operation cancelled by user.")
                return False
        
        # Create app with database support
        app = create_app()
        
        with app.app_context():
            # Safety check for production environments
            if not force_drop:
                if not is_safe_environment():
                    print("🚨 PRODUCTION ENVIRONMENT DETECTED!")
                    print("   Environment variables suggest this is not a development environment.")
                    print("   Current FLASK_ENV:", os.getenv('FLASK_ENV', 'not set'))
                    print("   Current ENVIRONMENT:", os.getenv('ENVIRONMENT', 'not set'))
                    print()
                    print("   Options:")
                    print("   1. Run with --force to override safety checks")
                    print("   2. Run with --safe to create tables without dropping existing data")
                    print("   3. Set FLASK_ENV=development or ENVIRONMENT=development")
                    return False
                
                if not confirm_destructive_action():
                    print("❌ Operation cancelled by user.")
                    return False
            
            print("🗄️  Dropping existing tables...")
            db.drop_all()
            
            print("🗄️  Creating database tables...")
            db.create_all()
            
            print("👤 Creating admin user...")
            
            # Check if admin user already exists
            existing_admin = User.query.filter_by(email='admin@example.com').first()
            if existing_admin:
                print("⚠️  Admin user already exists, skipping creation...")
            else:
                admin_user = User(
                    email='admin@example.com',
                    first_name='Admin',
                    last_name='User',
                    company='System',
                    plan='enterprise',
                    email_verified=True
                )
                admin_user.set_password('admin123')
                
                db.session.add(admin_user)
                db.session.commit()
                
                # Generate admin API key
                admin_api_key = admin_user.generate_api_key("Admin API Key")
                
                print("✅ Database initialized successfully!")
                print()
                print("🔑 Admin Credentials:")
                print(f"   Email: admin@example.com")
                print(f"   Password: admin123")
                print(f"   API Key: {admin_api_key}")
                print()
                print("📋 Next Steps:")
                print("   1. Start the application: docker-compose up")
                print("   2. Test auth endpoint: POST /auth/login")
                print("   3. Create new users via: POST /auth/register")
                print("   4. Use JWT or API keys for authentication")
            
    except Exception as e:
        print(f"❌ Error initializing database: {str(e)}")
        return False
    
    return True

def create_test_user():
    """Create a test user for development."""
    try:
        from flask_app import create_app
        from models import db
        from models.user import User
        
        app = create_app()
        
        with app.app_context():
            # Check if test user exists
            test_user = User.query.filter_by(email='test@example.com').first()
            if test_user:
                print("⚠️  Test user already exists")
                return
            
            print("👤 Creating test user...")
            test_user = User(
                email='test@example.com',
                first_name='Test',
                last_name='User',
                company='Development',
                plan='pro',
                email_verified=True
            )
            test_user.set_password('test1234')
            
            db.session.add(test_user)
            db.session.commit()
            
            # Generate test API key
            test_api_key = test_user.generate_api_key("Development API Key")
            
            print("✅ Test user created!")
            print(f"   Email: test@example.com")
            print(f"   Password: test1234")
            print(f"   API Key: {test_api_key}")
            
    except Exception as e:
        print(f"❌ Error creating test user: {str(e)}")

def create_tables_only():
    """Create database tables without dropping existing data (safe operation)."""
    try:
        from flask_app import create_app
        from models import db
        
        app = create_app()
        
        with app.app_context():
            print("🗄️  Creating database tables (preserving existing data)...")
            db.create_all()
            
            print("✅ Database tables created successfully!")
            print("💡 Note: Existing data was preserved.")
            
    except Exception as e:
        print(f"❌ Error creating tables: {str(e)}")
        return False
    
    return True

if __name__ == '__main__':
    import argparse
    
    parser = argparse.ArgumentParser(description='Initialize database with safety checks')
    parser.add_argument('--test-user', action='store_true', 
                       help='Create test user only (safe operation)')
    parser.add_argument('--force-unsafe', action='store_true',
                       help='Skip all safety checks (DANGEROUS - use only for development)')
    parser.add_argument('--create-only', action='store_true',
                       help='Create tables without dropping (safe operation)')
    
    args = parser.parse_args()
    
    logging.basicConfig(level=logging.INFO)
    
<<<<<<< HEAD
    if args.test_user:
        create_test_user()
    elif args.create_only:
        create_tables_only()
    else:
        init_database(force_unsafe=args.force_unsafe)
=======
    # Parse command line arguments
    if len(sys.argv) > 1:
        if sys.argv[1] == 'test-user':
            create_test_user()
        elif sys.argv[1] == '--safe':
            print("🔒 Running in safe mode (no data loss)")
            create_tables_only()
        elif sys.argv[1] == '--force':
            print("⚠️  Force mode: Bypassing safety checks")
            init_database(force_drop=True)
        elif sys.argv[1] == '--help':
            print("Database Initialization Script")
            print()
            print("Usage:")
            print("  python scripts/init_db.py            # Interactive initialization with safety checks")
            print("  python scripts/init_db.py --safe     # Create tables only (no data loss)")
            print("  python scripts/init_db.py --force    # Force initialization (bypass safety checks)")
            print("  python scripts/init_db.py test-user  # Create test user only")
            print("  python scripts/init_db.py --help     # Show this help message")
            print()
            print("Environment Variables:")
            print("  FLASK_ENV=development    # Marks environment as safe for table dropping")
            print("  ENVIRONMENT=development  # Alternative environment marker")
        else:
            print(f"❌ Unknown argument: {sys.argv[1]}")
            print("   Use --help to see available options")
    else:
        # Default behavior with safety checks
        init_database()
>>>>>>> 74cc3c5f
<|MERGE_RESOLUTION|>--- conflicted
+++ resolved
@@ -11,41 +11,6 @@
 sys.path.insert(0, project_root)
 
 def is_safe_environment():
-<<<<<<< HEAD
-    """Check if it's safe to perform destructive database operations."""
-    flask_env = os.environ.get('FLASK_ENV', '').lower()
-    app_env = os.environ.get('APP_ENV', '').lower()
-    database_url = os.environ.get('DATABASE_URL', '')
-    
-    # Safe environments
-    safe_envs = ['development', 'dev', 'testing', 'test', 'local']
-    
-    # Check environment variables
-    if flask_env in safe_envs or app_env in safe_envs:
-        return True
-    
-    # Check if using local development database
-    if any(indicator in database_url.lower() for indicator in ['localhost', '127.0.0.1', 'sqlite']):
-        return True
-    
-    return False
-
-def confirm_destructive_action():
-    """Get user confirmation for destructive database operations."""
-    print("⚠️  WARNING: This will DELETE ALL existing data in the database!")
-    print("🗄️  Database URL:", os.environ.get('DATABASE_URL', 'Not set'))
-    print("🔧 Environment:", os.environ.get('FLASK_ENV', 'Not set'))
-    print()
-    
-    response = input("Type 'DELETE ALL DATA' to confirm (anything else to cancel): ")
-    return response == 'DELETE ALL DATA'
-
-def init_database(force_unsafe=False):
-    """Initialize database and create admin user.
-    
-    Args:
-        force_unsafe: If True, skip safety checks (use with extreme caution)
-=======
     """Check if it's safe to drop tables (development environment)."""
     flask_env = os.getenv('FLASK_ENV', '').lower()
     environment = os.getenv('ENVIRONMENT', '').lower()
@@ -88,7 +53,6 @@
     
     Args:
         force_drop: If True, skip safety checks and force table dropping
->>>>>>> 74cc3c5f
     """
     try:
         from flask_app import create_app
@@ -255,14 +219,6 @@
     
     logging.basicConfig(level=logging.INFO)
     
-<<<<<<< HEAD
-    if args.test_user:
-        create_test_user()
-    elif args.create_only:
-        create_tables_only()
-    else:
-        init_database(force_unsafe=args.force_unsafe)
-=======
     # Parse command line arguments
     if len(sys.argv) > 1:
         if sys.argv[1] == 'test-user':
@@ -291,5 +247,4 @@
             print("   Use --help to see available options")
     else:
         # Default behavior with safety checks
-        init_database()
->>>>>>> 74cc3c5f
+        init_database()