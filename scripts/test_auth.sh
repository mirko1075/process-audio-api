--- conflicted
+++ resolved
@@ -1,13 +1,6 @@
 #!/bin/bash
-<<<<<<< HEAD
-#
 # Test script for the authentication system.
 # Run this after starting the application to verify all functionality.
-#
-=======
-# Test script for the authentication system.
-# Run this after starting the application to verify all functionality.
->>>>>>> 74cc3c5f
 
 API_URL="http://localhost:5000"
 
